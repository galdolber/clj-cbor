<<<<<<< HEAD
(defproject mvxcvi/clj-cbor "0.4.0"
=======
(defproject mvxcvi/clj-cbor "0.4.1"
>>>>>>> 5fa970e5
  :description "Concise Binary Object Representation (RFC 7049)"
  :url "https://github.com/greglook/clj-cbor"
  :license {:name "Public Domain"
            :url "http://unlicense.org/"}

  :deploy-branches ["master"]
  :pedantic? :abort

  :aliases
  {"bench" ["with-profile" "+bench" "run" "-m" "clj-cbor.bench"]
   "bench-repl" ["with-profile" "+bench" "repl"]}

  :dependencies
  [[org.clojure/clojure "1.8.0"]]

  :test-selectors
  {:default (complement :generative)
   :generative :generative}

  :hiera
  {:cluster-depth 2
   :show-external true
   :ignore-ns #{clojure user}}

  :codox
  {:metadata {:doc/format :markdown}
   :source-uri "https://github.com/greglook/clj-cbor/blob/master/{filepath}#L{line}"
   :output-path "target/doc/api"}

  :profiles
  {:dev
   {:dependencies
    [[org.clojure/test.check "0.9.0"]]}

   :repl
   {:source-paths ["dev"]}

   :test
   {:plugins
    [[lein-cloverage "1.0.9"]]}

   :bench
   {:source-paths ["dev"]
    :dependencies
    [[com.cognitect/transit-clj "0.8.297"]
     [com.taoensso/nippy "2.12.2"]
     [criterium "0.4.4"]
     [mvxcvi/blocks "0.8.0"]
     [org.clojure/data.fressian "0.2.1"]]}

   :doc
   {:plugins
    [[lein-codox "0.10.2"]
     [michaelblume/lein-marginalia "0.9.0"]]}})<|MERGE_RESOLUTION|>--- conflicted
+++ resolved
@@ -1,8 +1,4 @@
-<<<<<<< HEAD
-(defproject mvxcvi/clj-cbor "0.4.0"
-=======
 (defproject mvxcvi/clj-cbor "0.4.1"
->>>>>>> 5fa970e5
   :description "Concise Binary Object Representation (RFC 7049)"
   :url "https://github.com/greglook/clj-cbor"
   :license {:name "Public Domain"
