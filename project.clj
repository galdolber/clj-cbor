<<<<<<< HEAD
(defproject mvxcvi/clj-cbor "0.7.1"
=======
(defproject mvxcvi/clj-cbor "0.7.2"
>>>>>>> cc32e600
  :description "Concise Binary Object Representation (RFC 7049)"
  :url "https://github.com/greglook/clj-cbor"
  :license {:name "Public Domain"
            :url "http://unlicense.org/"}

  :deploy-branches ["master"]
  :pedantic? :abort

  :aliases
  {"bench" ["with-profile" "+bench" "run" "-m" "clj-cbor.bench"]
   "bench-repl" ["with-profile" "+bench" "repl"]}

  :dependencies
  [[org.clojure/clojure "1.10.0"]]

  :test-selectors
  {:default (complement :generative)
   :generative :generative}

  :hiera
  {:cluster-depth 2
   :show-external true
   :ignore-ns #{clojure user}}

  :codox
  {:metadata {:doc/format :markdown}
   :source-uri "https://github.com/greglook/clj-cbor/blob/master/{filepath}#L{line}"
   :output-path "target/doc/api"}

  :profiles
  {:dev
   {:plugins
    [[lein-cloverage "1.1.0"]]
    :dependencies
    [[org.clojure/test.check "0.9.0"]
     [org.clojure/tools.namespace "0.2.11"]]}

   :repl
   {:source-paths ["dev"]}

   :bench
   {:source-paths ["dev"]
    :dependencies
    [[com.clojure-goes-fast/clj-async-profiler "0.3.0"]
     [com.cognitect/transit-clj "0.8.313"]
     [com.taoensso/nippy "2.14.0"]
     [criterium "0.4.4"]
     [mvxcvi/blocks "1.1.0"]
     [org.clojure/data.fressian "0.2.1"]]}})<|MERGE_RESOLUTION|>--- conflicted
+++ resolved
@@ -1,8 +1,4 @@
-<<<<<<< HEAD
-(defproject mvxcvi/clj-cbor "0.7.1"
-=======
 (defproject mvxcvi/clj-cbor "0.7.2"
->>>>>>> cc32e600
   :description "Concise Binary Object Representation (RFC 7049)"
   :url "https://github.com/greglook/clj-cbor"
   :license {:name "Public Domain"
