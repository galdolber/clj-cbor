<<<<<<< HEAD
(defproject mvxcvi/clj-cbor "0.6.0"
=======
(defproject mvxcvi/clj-cbor "0.7.0"
>>>>>>> 92529332
  :description "Concise Binary Object Representation (RFC 7049)"
  :url "https://github.com/greglook/clj-cbor"
  :license {:name "Public Domain"
            :url "http://unlicense.org/"}

  :deploy-branches ["master"]
  :pedantic? :abort

  :aliases
  {"bench" ["with-profile" "+bench" "run" "-m" "clj-cbor.bench"]
   "bench-repl" ["with-profile" "+bench" "repl"]}

  :dependencies
  [[org.clojure/clojure "1.10.0"]]

  :test-selectors
  {:default (complement :generative)
   :generative :generative}

  :hiera
  {:cluster-depth 2
   :show-external true
   :ignore-ns #{clojure user}}

  :codox
  {:metadata {:doc/format :markdown}
   :source-uri "https://github.com/greglook/clj-cbor/blob/master/{filepath}#L{line}"
   :output-path "target/doc/api"}

  :profiles
  {:dev
   {:plugins
    [[lein-cloverage "1.0.10"]]
    :dependencies
    [[org.clojure/test.check "0.9.0"]
     [org.clojure/tools.namespace "0.2.11"]]}

   :repl
   {:source-paths ["dev"]}

   :bench
   {:source-paths ["dev"]
    :dependencies
    [[com.cognitect/transit-clj "0.8.313"]
     [com.taoensso/nippy "2.14.0"]
     [criterium "0.4.4"]
     [mvxcvi/blocks "1.1.0"]
     [org.clojure/data.fressian "0.2.1"]]}})<|MERGE_RESOLUTION|>--- conflicted
+++ resolved
@@ -1,8 +1,4 @@
-<<<<<<< HEAD
-(defproject mvxcvi/clj-cbor "0.6.0"
-=======
 (defproject mvxcvi/clj-cbor "0.7.0"
->>>>>>> 92529332
   :description "Concise Binary Object Representation (RFC 7049)"
   :url "https://github.com/greglook/clj-cbor"
   :license {:name "Public Domain"
