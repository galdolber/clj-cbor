<<<<<<< HEAD
(defproject mvxcvi/clj-cbor "0.4.1"
=======
(defproject mvxcvi/clj-cbor "0.5.0"
>>>>>>> ef19c76b
  :description "Concise Binary Object Representation (RFC 7049)"
  :url "https://github.com/greglook/clj-cbor"
  :license {:name "Public Domain"
            :url "http://unlicense.org/"}

  :deploy-branches ["master"]
  :pedantic? :abort

  :aliases
  {"bench" ["with-profile" "+bench" "run" "-m" "clj-cbor.bench"]
   "bench-repl" ["with-profile" "+bench" "repl"]}

  :dependencies
  [[org.clojure/clojure "1.8.0"]]

  :test-selectors
  {:default (complement :generative)
   :generative :generative}

  :hiera
  {:cluster-depth 2
   :show-external true
   :ignore-ns #{clojure user}}

  :codox
  {:metadata {:doc/format :markdown}
   :source-uri "https://github.com/greglook/clj-cbor/blob/master/{filepath}#L{line}"
   :output-path "target/doc/api"}

  :profiles
  {:dev
   {:plugins
    [[lein-cloverage "1.0.10"]]
    :dependencies
    [[org.clojure/test.check "0.9.0"]]}

   :repl
   {:source-paths ["dev"]}

   :bench
   {:source-paths ["dev"]
    :dependencies
    [[com.cognitect/transit-clj "0.8.297"]
     [com.taoensso/nippy "2.12.2"]
     [criterium "0.4.4"]
     [mvxcvi/blocks "0.8.0"]
     [org.clojure/data.fressian "0.2.1"]]}})<|MERGE_RESOLUTION|>--- conflicted
+++ resolved
@@ -1,8 +1,4 @@
-<<<<<<< HEAD
-(defproject mvxcvi/clj-cbor "0.4.1"
-=======
 (defproject mvxcvi/clj-cbor "0.5.0"
->>>>>>> ef19c76b
   :description "Concise Binary Object Representation (RFC 7049)"
   :url "https://github.com/greglook/clj-cbor"
   :license {:name "Public Domain"
